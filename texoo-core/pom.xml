--- conflicted
+++ resolved
@@ -6,11 +6,7 @@
     <groupId>de.datexis</groupId>
     <artifactId>texoo</artifactId>
     <relativePath>../pom.xml</relativePath>
-<<<<<<< HEAD
     <version>1.1.3-SNAPSHOT</version>
-=======
-    <version>1.1.2</version>
->>>>>>> f60eb944
   </parent>
 
   <groupId>de.datexis</groupId>
@@ -147,7 +143,7 @@
     </dependency>
     <dependency>
       <groupId>org.nd4j</groupId>
-      <artifactId>nd4j-native</artifactId>
+      <artifactId>nd4j-native-platform</artifactId>
       <version>${dl4j.version}</version>
     </dependency>
 
