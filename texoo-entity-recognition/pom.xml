<?xml version="1.0" encoding="UTF-8"?>
<project xmlns="http://maven.apache.org/POM/4.0.0" xmlns:xsi="http://www.w3.org/2001/XMLSchema-instance" xsi:schemaLocation="http://maven.apache.org/POM/4.0.0 http://maven.apache.org/xsd/maven-4.0.0.xsd">
  <modelVersion>4.0.0</modelVersion>
  
  <parent>
    <groupId>de.datexis</groupId>
    <artifactId>texoo</artifactId>
    <relativePath>../pom.xml</relativePath>
<<<<<<< HEAD
    <version>1.1.0-SNAPSHOT</version>
=======
    <version>1.0.3-SNAPSHOT</version>
>>>>>>> 7548cd87
  </parent>
  
  <groupId>de.datexis</groupId>
  <artifactId>texoo-entity-recognition</artifactId>
  <packaging>jar</packaging>
  
  <name>TeXoo-entity-recognition</name>
  
  <dependencies>
    <dependency>
      <groupId>de.datexis</groupId>
      <artifactId>texoo-core</artifactId>
      <version>${texoo.version}</version>
      <type>jar</type>
    </dependency>
    <dependency>
      <groupId>org.deeplearning4j</groupId>
      <artifactId>deeplearning4j-ui_2.11</artifactId>
      <version>${dl4j.version}</version>
      <type>jar</type>
      <exclusions>
        <exclusion>
          <groupId>com.google.guava</groupId>
          <artifactId>guava</artifactId>
        </exclusion>
      </exclusions>
    </dependency>
    <dependency>
      <groupId>org.deeplearning4j</groupId>
      <artifactId>deeplearning4j-parallel-wrapper</artifactId>
      <version>${dl4j.version}</version>
      <type>jar</type>
      <exclusions>
        <exclusion>
          <groupId>org.slf4j</groupId>
          <artifactId>slf4j-api</artifactId>
        </exclusion>
      </exclusions>
    </dependency>
    
    <!-- String search algorithms -->
    <!-- LGPL-3.0 License https://github.com/almondtools/stringsearchalgorithms -->
    <dependency>
      <groupId>net.amygdalum</groupId>
      <artifactId>stringsearchalgorithms</artifactId>
      <version>0.3.20</version>
      <type>jar</type>
    </dependency>
    
    <!-- Testing Frameworks -->
    <dependency>
      <groupId>junit</groupId>
      <artifactId>junit</artifactId>
      <version>4.12</version>
      <scope>test</scope>
    </dependency>
    <dependency>
      <groupId>org.hamcrest</groupId>
      <artifactId>java-hamcrest</artifactId>
      <version>${java-hamcrest.version}</version>
      <scope>test</scope>
    </dependency>
    <dependency>
      <groupId>org.mockito</groupId>
      <artifactId>mockito-core</artifactId>
      <version>${mockito-core.version}</version>
      <scope>test</scope>
    </dependency>
  </dependencies>

</project><|MERGE_RESOLUTION|>--- conflicted
+++ resolved
@@ -6,11 +6,7 @@
     <groupId>de.datexis</groupId>
     <artifactId>texoo</artifactId>
     <relativePath>../pom.xml</relativePath>
-<<<<<<< HEAD
-    <version>1.1.0-SNAPSHOT</version>
-=======
     <version>1.0.3-SNAPSHOT</version>
->>>>>>> 7548cd87
   </parent>
   
   <groupId>de.datexis</groupId>
